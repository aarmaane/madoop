<<<<<<< HEAD
"""
System tests for the command line interface.
"""

import subprocess
import madoop
=======
"""System tests for the command line interface."""
import pathlib
import subprocess
import filecmp


# Directory containing unit test input files, etc.
TESTDATA_DIR = pathlib.Path(__file__).parent/"testdata"


def test_version():
    """Verify --version flag."""
    result = subprocess.run(
        ["madoop", "--version"],
        stdout=subprocess.PIPE,
        check=True,
    )
    output = result.stdout.decode("utf-8")
    assert "Fake Hadoop" in output
    assert "by Andrew DeOrio <awdeorio@umich.edu>" in output


def test_help():
    """Verify --help flag."""
    result = subprocess.run(
        ["madoop", "--help"],
        stdout=subprocess.PIPE,
        check=True,
    )
    output = result.stdout.decode("utf-8")
    assert "usage" in output

>>>>>>> 37703561

def test_simple(tmpdir):
    """Run a simple MapReduce job and verify the output."""
    with tmpdir.as_cwd():
        subprocess.run(
            [
                "madoop",
                "-input", TESTDATA_DIR/"word_count/input",
                "-output", "output",
                "-mapper", TESTDATA_DIR/"word_count/map.py",
                "-reducer", TESTDATA_DIR/"word_count/reduce.py",
            ],
            stdout=subprocess.PIPE,
            check=True,
        )
    correct_list = sorted((TESTDATA_DIR/"word_count/correct").glob("part-*"))
    actual_list = sorted(pathlib.Path(tmpdir/"output").glob("part-*"))
    for correct, actual in zip(correct_list, actual_list):
        assert filecmp.cmp(correct, actual, shallow=False)

<<<<<<< HEAD
def test_cli():
    """Dummy example test."""
    result = subprocess.run([madoop.__name__, '--version'],
                            stdout=subprocess.PIPE, check=True)

    output = result.stdout.decode('utf-8')
    assert "Andrew DeOrio" in output

    result = subprocess.run([madoop.__name__, '--help'],
                            stdout=subprocess.PIPE, check=True)

    output = result.stdout.decode('utf-8')
    assert "usage" in output
=======

def test_hadoop_arguments(tmpdir):
    """Include the required Hadoop arguments, which should be ignored."""
    with tmpdir.as_cwd():
        subprocess.run(
            [
                "madoop",
                "jar", "hadoop-streaming-2.7.2.jar",  # Hadoop args
                "-input", TESTDATA_DIR/"word_count/input",
                "-output", "output",
                "-mapper", TESTDATA_DIR/"word_count/map.py",
                "-reducer", TESTDATA_DIR/"word_count/reduce.py",
            ],
            stdout=subprocess.PIPE,
            check=True,
        )
>>>>>>> 37703561
<|MERGE_RESOLUTION|>--- conflicted
+++ resolved
@@ -1,11 +1,3 @@
-<<<<<<< HEAD
-"""
-System tests for the command line interface.
-"""
-
-import subprocess
-import madoop
-=======
 """System tests for the command line interface."""
 import pathlib
 import subprocess
@@ -38,7 +30,6 @@
     output = result.stdout.decode("utf-8")
     assert "usage" in output
 
->>>>>>> 37703561
 
 def test_simple(tmpdir):
     """Run a simple MapReduce job and verify the output."""
@@ -59,21 +50,6 @@
     for correct, actual in zip(correct_list, actual_list):
         assert filecmp.cmp(correct, actual, shallow=False)
 
-<<<<<<< HEAD
-def test_cli():
-    """Dummy example test."""
-    result = subprocess.run([madoop.__name__, '--version'],
-                            stdout=subprocess.PIPE, check=True)
-
-    output = result.stdout.decode('utf-8')
-    assert "Andrew DeOrio" in output
-
-    result = subprocess.run([madoop.__name__, '--help'],
-                            stdout=subprocess.PIPE, check=True)
-
-    output = result.stdout.decode('utf-8')
-    assert "usage" in output
-=======
 
 def test_hadoop_arguments(tmpdir):
     """Include the required Hadoop arguments, which should be ignored."""
@@ -89,5 +65,4 @@
             ],
             stdout=subprocess.PIPE,
             check=True,
-        )
->>>>>>> 37703561
+        )