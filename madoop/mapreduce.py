--- conflicted
+++ resolved
@@ -224,7 +224,6 @@
     for inpath in input_dir.iterdir():
         partition_keys(inpath, outpaths)
 
-<<<<<<< HEAD
     # Sort output files
     for path in output_dir.iterdir():
         sort_file(path)
@@ -234,48 +233,11 @@
     for path in output_dir.iterdir():
         if path.stat().st_size == 0:
             path.unlink()
-=======
-    # Write lines to grouper output files.  Round robin allocation by key.
-    with contextlib.ExitStack() as stack:
-        grouper_files = collections.deque(maxlen=MAX_NUM_REDUCE)
-        sorted_output_file = stack.enter_context(sorted_output_filename.open())
-        prev_key = None
-        for lineno, line in enumerate(sorted_output_file):
-            # Parse the line.  Must be two strings separated by a tab.
-            assert '\t' in line, \
-                f"Missing TAB {sorted_output_filename}:{lineno}"
-            key, _ = line.split('\t', maxsplit=1)
-
-            # If it's a new key, ...
-            if key != prev_key:
-                # Update prev_key
-                prev_key = key
-
-                # If using less than the maximum number of reducers, create and
-                # open a new grouper output file.
-                num_grouper_files = len(grouper_files)
-                if num_grouper_files < MAX_NUM_REDUCE:
-                    filename = output_dir/part_filename(num_grouper_files)
-                    file = filename.open('w')
-                    grouper_files.append(stack.enter_context(file))
-
-                # Rotate circular queue of grouper files
-                grouper_files.rotate(1)
-
-            # Write to grouper output file
-            grouper_files[0].write(line)
->>>>>>> 5da51050
 
 
 def reduce_stage(exe, input_dir, output_dir):
     """Execute reducers."""
-<<<<<<< HEAD
     for i, input_path in enumerate(sorted(input_dir.iterdir())):
-=======
-    input_files = [i for i in input_dir.iterdir() if i.name != "sorted.out"]
-    for i, input_path in enumerate(sorted(input_files)):
-        input_path = input_dir/part_filename(i)
->>>>>>> 5da51050
         output_path = output_dir/part_filename(i)
         print(f"+ {exe.name} < {input_path} > {output_path}")
         with open(input_path, encoding="utf-8") as infile, \
