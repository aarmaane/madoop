--- conflicted
+++ resolved
@@ -180,7 +180,6 @@
     with path.open("w") as outfile:
         outfile.writelines(sorted_lines)
 
-<<<<<<< HEAD
 
 def keyhash(key):
     """Hash key and return an integer."""
@@ -197,28 +196,6 @@
             key = line.partition('\t')[0]
             reducer_idx = keyhash(key) % MAX_NUM_REDUCE
             outfiles[reducer_idx].write(line)
-=======
-    Set the locale with the LC_ALL environment variable to force an ASCII
-    sort order.
-    """
-    input_filenames = input_dir.glob("*")
-    with sorted_output_filename.open('w') as outfile:
-        with subprocess.Popen(
-            ["cat", *input_filenames],
-            stdout=subprocess.PIPE,
-            env={'LC_ALL': 'C.UTF-8'},
-        ) as cat_proc, \
-            subprocess.Popen(
-                ["sort"],
-                stdin=cat_proc.stdout,
-                stdout=outfile,
-                env={'LC_ALL': 'C.UTF-8'},
-        ) as sort_proc:
-            cat_proc.wait()
-            sort_proc.wait()
-    assert cat_proc.returncode == 0
-    assert sort_proc.returncode == 0
->>>>>>> 72e4cc90
 
 
 def group_stage(input_dir, output_dir):
